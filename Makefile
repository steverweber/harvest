# Copyright 2021 NetApp, Inc.  All Rights Reserved

HARVEST_VERSION := "2.0"

all: header harvest collectors exporters

header:
	@echo "    _  _                     _     ___   __   "
	@echo "   | || |__ _ _ ___ _____ __| |_  |_  ) /  \  "
	@echo "   | __ / _\` | '_\ V / -_|_-<  _|  / / | () | "
	@echo "   |_||_\__,_|_|  \_/\___/__/\__| /___(_)__/  "
	@echo


###############################################################################
# Anything that needs to be done before we build everything
#  Check for GCC, GO version, etc and anything else we are depedent on.
###############################################################################
GCC_EXISTS := $(shell which gcc)
REQUIRED_GO_VERSION := 1.15
FOUND_GO_VERSION := $(shell go version | cut -d" " -f3 | cut -d"o" -f 2)
CORRECT_GO_VERSION := $(shell expr `go version | cut -d" " -f3 | cut -d"o" -f 2` \>= ${REQUIRED_GO_VERSION})
precheck:
	@# Check for GCC
ifeq (${GCC_EXISTS}, "")
	@echo
	@echo "Harvest requires that you have gcc installed."
	@echo
	@exit
endif
	@# Make sure that go exists
ifeq (${FOUND_GO_VERSION}, "")
	@echo
	@echo "Harvest requires that the go lang is installed and is at least version: ${REQUIRED_GO_VERSION}"
	@echo
	@exit
endif
	@# Check to make sure that GO is the correct version
ifeq ("${CORRECT_GO_VERSION}", "0")
	@echo
	@echo "Required go lang version is ${REQUIRED_GO_VERSION}, but found ${FOUND_GO_VERSION}"
	@echo
	@exit
endif

###############################################################################
# Clean the code base for rebuilding.
###############################################################################
clean:
	@echo "Cleaning harvest files"
	@rm -rf bin

###############################################################################
# Main Harvest sub services
###############################################################################
harvest: precheck
	@# Build the harvest cli
	@echo "Building harvest"
	@cd cmd/harvest; go build -o ../../bin/harvest

	@# Build the harvest poller
	@echo "Building poller"
	@cd cmd/poller/; go build -o ../../bin/poller

	@# Build the daemonizer for the pollers
	@echo "Building daemonizer"
	@cd cmd/tools/daemonize; gcc daemonize.c -o ../../../bin/daemonize

	@# Build the zapi tool
	@echo "Building zapi tool"
	@cd cmd/tools/zapi; go build -o ../../../bin/zapi

	@# Build the grafana tool
	@echo "Building grafana tool"
	@cd cmd/tools/grafana; go build -o ../../../bin/grafana

###############################################################################
# Collectors
###############################################################################
COLLECTORS := $(shell ls cmd/collectors)
collectors:
	@echo "Building collectors:"
	@for collector in ${COLLECTORS}; do                                                   \
		cd cmd/collectors/$${collector};                                              \
		echo "  Building $${collector}";                                              \
		go build -buildmode=plugin -o ../../../bin/collectors/"$${collector}".so;     \
		if [ -d plugins ]; then                                                       \
			echo "    Building plugins for $${collector}";                        \
	        	cd plugins;                                                           \
	        	for plugin in `ls`; do                                                \
				echo "        Building: $${plugin}";                          \
				cd $${plugin};                                                \
				go build -buildmode=plugin -o ../../../../../bin/plugins/"$${collector}"/"$${plugin}".so; \
				cd ../;                                                       \
			done;                                                                 \
			cd ../../../../;                                                      \
		else                                                                          \
	       		cd - > /dev/null;                                                     \
		fi;                                                                           \
	done

###############################################################################
# Exporters
###############################################################################
EXPORTERS := $(shell ls cmd/exporters)
exporters: precheck
	@echo "Building exporters:"
	@for exporter in ${EXPORTERS}; do                                                     \
		cd cmd/exporters/$${exporter};                                                \
		echo "  Building $${exporter}";                                               \
		go build -buildmode=plugin -o ../../../bin/exporters/"$${exporter}".so;       \
	       	cd - > /dev/null;                                                             \
	done

packages: precheck all

###############################################################################
# Install targets
# If the ROOT is not set to "", then this is a development deploy which means
# we will be creating different users, and linking the deploy directory to
# the system setup.
###############################################################################
ROOT := ${BUILD_ROOT}
SUDO := sudo
HARVEST_USER := harvestu
HARVEST_GROUP := harvestu
GROUP_EXISTS := $(shell grep -c "^${HARVEST_GROUP}" /etc/group)
USER_EXISTS := $(shell grep -c "^${HARVEST_USER}" /etc/passwd)

install:
	@echo "Installing Harvest: ${HARVEST_VERSION}"

ifeq (${ROOT},)
	@echo "  Creating harvest user and group [${HARVEST_USER}:${HARVEST_GROUP}]"
	@if [ ${GROUP_EXISTS} -eq 0 ]; then                                     \
		${SUDO} groupadd -r ${HARVEST_GROUP};                           \
	else                                                                    \
		echo "    Harvest group already exists";                        \
	fi;

	@# Make sure that the user does not already exist
	@if [ ${USER_EXISTS} -eq 0 ]; then                                      \
	    ${SUDO} adduser --quite --ingroup ${HARVEST_GROUP} --shell=/sbin/nologin ${HARVEST_USER}; \
	else                                                                    \
		echo "    Harvest user already exists";                         \
	fi;
endif

	@echo "  Creating package directories"
ifeq (${ROOT},)
	@${SUDO} mkdir -p /opt/harvest
	@${SUDO} mkdir -p /etc/harvest
	@${SUDO} mkdir -p /var/log/harvest
	@${SUDO} mkdir -p /var/run/harvest
else
	@mkdir -p ${ROOT}/deploy/opt/harvest
	@mkdir -p ${ROOT}/deploy/etc/harvest
	@mkdir -p ${ROOT}/deploy/var/log/harvest
	@mkdir -p ${ROOT}/deploy/var/run/harvest
endif

ifeq (${ROOT},)
	@echo "  Setting user permissions"
	@${SUDO} chown -R ${HARVEST_USER}:${HARVEST_GROUP} /opt/harvest
	@${SUDO} chown -R ${HARVEST_USER}:${HARVEST_GROUP} /etc/harvest
	@${SUDO} chown -R ${HARVEST_USER}:${HARVEST_GROUP} /var/log/harvest
	@${SUDO} chown -R ${HARVEST_USER}:${HARVEST_GROUP} /var/run/harvest
endif

	@echo "  Copying config and binaries"
ifeq (${ROOT},)
<<<<<<< HEAD
	@${SUDO} cp -r  conf/ ${INSTALL_ROOT}/etc/harvest/
	@${SUDO} cp -r grafana/ ${INSTALL_ROOT}/etc/harvest/
	@${SUDO} cp harvest.yml ${INSTALL_ROOT}/etc/harvest/
	@${SUDO} cp -r bin ${INSTALL_ROOT}/opt/harvest
	@${SUDO} ln -sf ${INSTALL_ROOT}/opt/harvest/bin/harvest /usr/local/bin/harvest
=======
	@${SUDO} cp -r  conf/ /etc/harvest/
	@${SUDO} cp -r grafana/ /etc/harvest/
	@${SUDO} cp harvest.example.yml /etc/harvest/harvest.yml
	@${SUDO} cp -r bin /opt/harvest
	@${SUDO} ln -s /opt/harvest/bin/harvest /usr/bin/harvest
>>>>>>> c6117d1d
else
	@cp -r  conf/ ${ROOT}/deploy/etc/harvest/
	@cp -r grafana/ ${ROOT}/deploy/etc/harvest/
	@cp harvest.example.yml ${ROOT}/deploy/etc/harvest/harvest.yml
	@${SUDO} ln -sf ${ROOT}/deploy/etc/harvest /etc
	@cp -r bin ${ROOT}/deploy/opt/harvest/
	@${SUDO} ln -sf ${ROOT}/deploy/opt/harvest/ /opt
	@${SUDO} ln -sf ${ROOT}/deploy/var/log/harvest /var/log
	@${SUDO} ln -sf ${ROOT}/deploy/var/run/harvest /var/run
endif
	@echo "  Installation complete"


###############################################################################
# Uninstall target
###############################################################################
uninstall:
	@echo "Stopping Harvest"
	@/opt/harvest/bin/harvest stop

	@echo "Cleaning install files"
	@${SUDO} rm -rf /opt/harvest
	@${SUDO} rm -rf /var/log/harvest
	@${SUDO} rm -rf /var/run/harvest
	@${SUDO} unlink /usr/local/bin/harvest
	@echo
	@echo "Configuration and Certificate files not removed in [${ROOT}/etc/harvest]"
	@echo "please remove manually if no longer needed."
	@echo
ifeq (${ROOT}, "")
	@echo "Removing harvest user and group"
	@${SUDO} userdel ${HARVEST_USER}
	@${SUDO} groupdel ${HARVEST_GROUP}
	@echo
endif
	@echo "Uninstall complete."<|MERGE_RESOLUTION|>--- conflicted
+++ resolved
@@ -169,19 +169,11 @@
 
 	@echo "  Copying config and binaries"
 ifeq (${ROOT},)
-<<<<<<< HEAD
-	@${SUDO} cp -r  conf/ ${INSTALL_ROOT}/etc/harvest/
-	@${SUDO} cp -r grafana/ ${INSTALL_ROOT}/etc/harvest/
-	@${SUDO} cp harvest.yml ${INSTALL_ROOT}/etc/harvest/
-	@${SUDO} cp -r bin ${INSTALL_ROOT}/opt/harvest
-	@${SUDO} ln -sf ${INSTALL_ROOT}/opt/harvest/bin/harvest /usr/local/bin/harvest
-=======
 	@${SUDO} cp -r  conf/ /etc/harvest/
 	@${SUDO} cp -r grafana/ /etc/harvest/
 	@${SUDO} cp harvest.example.yml /etc/harvest/harvest.yml
 	@${SUDO} cp -r bin /opt/harvest
 	@${SUDO} ln -s /opt/harvest/bin/harvest /usr/bin/harvest
->>>>>>> c6117d1d
 else
 	@cp -r  conf/ ${ROOT}/deploy/etc/harvest/
 	@cp -r grafana/ ${ROOT}/deploy/etc/harvest/
