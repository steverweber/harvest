--- conflicted
+++ resolved
@@ -234,12 +234,8 @@
 		logger.Error(me.Prefix, "error: %v", err)
 	}
 
-<<<<<<< HEAD
-	me.Metadata.LazyAddValueInt64("time", "info", time.Since(start).Microseconds())
-=======
 	err = me.Metadata.LazyAddValueInt64("time", "info", time.Since(start).Microseconds())
 	if err != nil {
 		logger.Error(me.Prefix, "error: %v", err)
 	}
->>>>>>> 9ec6a1f0
 }