//
// Copyright NetApp Inc, 2021 All rights reserved
//
// Package Description:
//
// Examples:
//
package main

import (
	"goharvest2/cmd/poller/collector"
	"goharvest2/pkg/color"
	"goharvest2/pkg/dict"
	"goharvest2/pkg/errors"
	"goharvest2/pkg/logger"
	"goharvest2/pkg/matrix"
	"goharvest2/pkg/set"
	"goharvest2/pkg/tree/node"
<<<<<<< HEAD
	"goharvest2/pkg/color"
=======

>>>>>>> 96dc22f3
	"strconv"
	"strings"
	"time"

	zapi "goharvest2/cmd/collectors/zapi/collector"
)

// default parameter values
const (
	INSTANCE_KEY    = "uuid"
	BATCH_SIZE      = 500
	LATENCY_IO_REQD = 10
)

const BILLION = 1000000000

type ZapiPerf struct {
	//*collector.AbstractCollector
	*zapi.Zapi // provides: Connection, System, Object, Query, TemplateFn, TemplateType
	//Connection      *client.Client
	//System          *client.System
	object string
	//Query           string
	//TemplateFn      string
	//TemplateType    string
	batch_size      int
	latency_io_reqd int
	instance_key    string
	instance_labels map[string]string
	array_labels    map[string][]string
	status_label    string
	status_ok_value string
	cache_empty     bool
}

func New(a *collector.AbstractCollector) collector.Collector {
	//return &ZapiPerf{AbstractCollector: a}
	return &ZapiPerf{Zapi: zapi.NewZapi(a)}
}

func (me *ZapiPerf) Init() error {

	if err := me.InitVars(); err != nil {
		return err
	}
	// Invoke generic initializer
	// this will load Schedule, initialize Data and Metadata
	if err := collector.Init(me); err != nil {
		return err
	}

	if err := me.InitMatrix(); err != nil {
		return err
	}

	if err := me.InitCache(); err != nil {
		return err
	}

	logger.Debug(me.Prefix, "initialized")
	return nil
}

func (me *ZapiPerf) InitCache() error {
	me.array_labels = make(map[string][]string)
	me.instance_labels = make(map[string]string)
	me.instance_key = me.loadParamStr("instance_key", INSTANCE_KEY)
	me.batch_size = me.loadParamInt("batch_size", BATCH_SIZE)
	me.latency_io_reqd = me.loadParamInt("latency_io_reqd", LATENCY_IO_REQD)
	me.cache_empty = true
	return nil
}

func (me *ZapiPerf) loadParamStr(name, default_value string) string {

	var x string

	if x = me.Params.GetChildContentS(name); x != "" {
		logger.Debug(me.Prefix, "using %s = [%s]", name, x)
		return x
	}
	logger.Debug(me.Prefix, "using %s = [%s] (default)", name, default_value)
	return default_value
}

func (me *ZapiPerf) loadParamInt(name string, default_value int) int {

	var x string
	var n int
	var e error

	if x = me.Params.GetChildContentS(name); x != "" {
		if n, e = strconv.Atoi(x); e == nil {
			logger.Debug(me.Prefix, "using %s = [%d]", name, n)
			return n
		}
		logger.Warn(me.Prefix, "invalid parameter %s = [%s] (expected integer)", name, x)
	}

	logger.Debug(me.Prefix, "using %s = [%d] (default)", name, default_value)
	return default_value
}

func (me *ZapiPerf) PollData() (*matrix.Matrix, error) {

	var err error
	logger.Debug(me.Prefix, "updating data cache")

	// clone matrix without numeric data
	NewData := me.Matrix.Clone(false, true, true)
	NewData.Reset()

	timestamp := NewData.GetMetric("timestamp")
	if timestamp == nil {
		return nil, errors.New(errors.ERR_CONFIG, "missing timestamp metric") // @TODO errconfig??
	}

	// for updating metadata
	count := uint64(0)
	batch_count := 0
	api_d := time.Duration(0 * time.Second)
	parse_d := time.Duration(0 * time.Second)

	// determine what will serve as instance key (either "uuid" or "instance")
	key_name := "instance-uuid"
	if me.instance_key == "name" {
		key_name = "instance"
	}

	// list of instance keys (instance names or uuids) for which
	// we will request counter data
	instance_keys := NewData.GetInstanceKeys()

	// build ZAPI request
	request := node.NewXmlS("perf-object-get-instances")
	request.NewChildS("objectname", me.Query)

	// load requested counters (metrics + labels)
	request_counters := request.NewChildS("counters", "")
	// load scalar metrics
	for key, m := range NewData.GetMetrics() {
		// no histograms
		if !m.HasLabels() {
			request_counters.NewChildS("counter", key)
		}
	}
	// load histograms
	for key := range me.array_labels {
		request_counters.NewChildS("counter", key)
	}
	// load instance labels
	for key := range me.instance_labels {
		request_counters.NewChildS("counter", key)
	}

	// batch indices
	start_index := 0
	end_index := 0

	for end_index < len(instance_keys) {

		// update batch indices
		end_index += me.batch_size
		if end_index > len(instance_keys) {
			end_index = len(instance_keys)
		}

		logger.Debug(me.Prefix, "starting batch poll for instances [%d:%d]", start_index, end_index)

		request.PopChildS(key_name + "s")
		request_instances := request.NewChildS(key_name+"s", "")
		for _, key := range instance_keys[start_index:end_index] {
			request_instances.NewChildS(key_name, key)
		}

		start_index = end_index

		if err = me.Connection.BuildRequest(request); err != nil {
			logger.Error(me.Prefix, "build request: %v", err)
			//break?
			return nil, err
		}

		response, rd, pd, err := me.Connection.InvokeWithTimers()
		if err != nil {
			//logger.Error(me.Prefix, "data request: %v", err)
			//@TODO handle "resource limit exceeded"
			//break
			return nil, err
		}

		api_d += rd
		parse_d += pd
		batch_count += 1

		// fetch instances
		instances := response.GetChildS("instances")
		if instances == nil || len(instances.GetChildren()) == 0 {
			err = errors.New(errors.ERR_NO_INSTANCE, "")
			break
		}

		logger.Debug(me.Prefix, "fetched batch with %d instances", len(instances.GetChildren()))

		// timestamp for batch instances
		// ignore timestamp from ZAPI which is always integer
		// we want float, since our poll interval can be float
		ts := float64(time.Now().UnixNano()) / BILLION

		for _, i := range instances.GetChildren() {

			key := i.GetChildContentS(me.instance_key)
			if key == "" {
				logger.Debug(me.Prefix, "skip instance, no key [%s] (name=%s, uuid=%s)", me.instance_key, i.GetChildContentS("name"), i.GetChildContentS("uuid"))
				continue
			}

			instance := NewData.GetInstance(key)
			if instance == nil {
				logger.Debug(me.Prefix, "skip instance [%s], not found in cache", key)
				continue
			}

			counters := i.GetChildS("counters")
			if counters == nil {
				logger.Debug(me.Prefix, "skip instance [%s], no data counters", key)
				continue
			}

			logger.Debug(me.Prefix, "fetching data of instance [%s]", key)

			// add batch timestamp as custom counter
			timestamp.SetValueFloat64(instance, ts)

			for _, cnt := range counters.GetChildren() {

				name := cnt.GetChildContentS("name")
				value := cnt.GetChildContentS("value")

				// sanity check
				// @TODO - redundant
				if name == "" || value == "" {
					logger.Debug(me.Prefix, "skipping incomplete counter [%s] with value [%s]", name, value)
					continue
				}

				logger.Trace(me.Prefix, "(%s%s%s) parsing counter (%s) = %v", color.Grey, key, color.End, name, value)

				// ZAPI counter for us is either instance label (string)
				// or numeric metric (scalar or string)

				// store as instance label
				if display, has := me.instance_labels[name]; has {
					instance.SetLabel(display, value)
					logger.Trace(me.Prefix, "+ label (%s) = [%s%s%s]", display, color.Yellow, value, color.End)
					continue
				}

				// store as array counter / histogram
				if labels, has := me.array_labels[name]; has {

					values := strings.Split(string(value), ",")

					if len(labels) != len(values) {
						// warn & skip
						logger.Error(me.Prefix, "histogram (%s) labels don't match with parsed values [%s]", name, value)
						continue
					}

					for i, label := range labels {
						if metric := NewData.GetMetric(name + "." + label); metric != nil {
							if err = metric.SetValueString(instance, values[i]); err != nil {
								logger.Error(me.Prefix, "set histogram (%s.%s) value [%s]: %v", name, label, values[i], err)
							} else {
								logger.Trace(me.Prefix, "+ histogram (%s.%s) = [%s%s%s]", name, label, color.Pink, values[i], color.End)
								count += 1
							}
						} else {
							logger.Warn(me.Prefix, "histogram (%s.%s) = [%s] not in cache", name, label, value)
						}
					}
					continue
				}

				// store as scalar metric
				if metric := NewData.GetMetric(name); metric != nil {
					if err = metric.SetValueString(instance, value); err != nil {
						logger.Error(me.Prefix, "set metric (%s) value [%s]: %v", name, value, err)
					} else {
						logger.Trace(me.Prefix, "+ metric (%s) = [%s%s%s]", name, color.Cyan, value, color.End)
						count += 1
					}
					continue
				}

				logger.Warn(me.Prefix, "counter (%s) [%s] not found in cache", name, value)

			} // end loop over counters

			// @TODO what is this?
			if metric := NewData.GetMetric("status"); metric != nil && metric.GetType() == "uint8" {
				if me.status_label != "" {
					if instance.GetLabel(me.status_label) == me.status_ok_value {
						metric.SetValueUint8(instance, 0)
						logger.Trace(me.Prefix, "(%s%s%s) status (%s= %s) = [0]", color.Grey, key, color.End, me.status_label, instance.GetLabel(me.status_label))
					} else {
						metric.SetValueUint8(instance, 1)
						logger.Trace(me.Prefix, "(%s%s%s) status (%s= %s) = [0]", color.Grey, key, color.End, me.status_label, instance.GetLabel(me.status_label))
					}
				}
			}
		} // end loop over instances
	} // end batch request

	// terminate if serious errors
	// @TODO handle...

	if err != nil {
		return nil, err
	}

	// update metadata
	me.Metadata.LazySetValueInt64("api_time", "data", api_d.Microseconds())
	me.Metadata.LazySetValueInt64("parse_time", "data", parse_d.Microseconds())
	me.Metadata.LazySetValueUint64("count", "data", count)
	me.AddCollectCount(count)

	logger.Debug(me.Prefix, "collected %d data points in %d batch polls", count, batch_count)

	// skip calculating from delta if no data from previous poll
	if me.cache_empty {
		logger.Debug(me.Prefix, "skip postprocessing until next poll (previous cache empty)")
		me.Matrix = NewData
		me.cache_empty = false
		return nil, nil
	}

	calc_start := time.Now()

	logger.Debug(me.Prefix, "starting delta calculations from previous cache")
	//logger.Debug(me.Prefix, "data has dimensions (%d x %d)", len(NewData.Data), len(NewData.Data[0]))

	// cache data, to store after calculations
	CachedData := NewData.Clone(true, true, true) // @TODO implement copy data

	// order metrics, such that those requiring base counters are processed last
	ordered_metrics := make([]matrix.Metric, 0, len(NewData.GetMetrics()))
	ordered_keys := make([]string, 0, len(ordered_metrics))

	for key, metric := range NewData.GetMetrics() {
		if metric.GetComment() == "" { // does not require base counter
			ordered_metrics = append(ordered_metrics, metric)
			ordered_keys = append(ordered_keys, key)
		}
	}
	for key, metric := range NewData.GetMetrics() {
		if metric.GetComment() != "" { // requires base counter
			ordered_metrics = append(ordered_metrics, metric)
			ordered_keys = append(ordered_keys, key)
		}
	}

	// calculate timestamp delta first since many counters require it for postprocessing
	// timestamp has "raw" property, so won't be postprocessed automatically
	// fmt.Printf("\npostprocessing %s%s%s - %s%v%s\n", color.Red, timestamp.Name, color.End, color.Bold, timestamp.Properties, color.End)
	//logger.Debug(me.Prefix, "cooking [%s] (%s)", timestamp.Name, timestamp.Properties)
	//print_vector("current", NewData.Data[timestamp.Index])
	//print_vector("previous", me.Data.Data[timestamp.Index])
	if err = timestamp.Delta(me.Matrix.GetMetric("timestamp")); err != nil {
		logger.Error(me.Prefix, "(timestamp) calculate delta: %v", err)
		// @TODO terminate since other counters will be incorrect
	}

	//NewData.Delta(me.Data, timestamp.Index)
	//print_vector(color.Green+"delta"+color.End, NewData.Data[timestamp.Index])

	var base matrix.Metric

	for i, metric := range ordered_metrics {

		property := metric.GetProperty()
		key := ordered_keys[i]

		// raw counters don't require postprocessing
		if property == "raw" || property == "" {
			continue
		}

		// for all the other properties we start with delta
		if err = metric.Delta(me.Matrix.GetMetric(key)); err != nil {
			logger.Error(me.Prefix, "(%s) calculate delta: %v", key, err)
			continue
		}

		if property == "delta" {
			// already done
			continue
		}

		// rate is delta, normalized by elapsed time
		if property == "rate" {
			if err = metric.Divide(timestamp); err != nil {
				logger.Error(me.Prefix, "(%s) calculate rate: %v", key, err)
			}
			continue
		}

		// For the next two properties we need base counters
		// We assume that delta of base counters is already calculated
		// (name of base counter is stored as Comment)
		if base = NewData.GetMetric(metric.GetComment()); base == nil {
			logger.Warn(me.Prefix, "(%s) <%s> base counter (%s) missing", key, property, metric.GetComment())
			continue
		}

		// average and percentage are calculated by dividing by the value of the base counter
		// special case for latency counter: apply minimum number of iops as threshold
		if property == "average" || property == "percent" {

			if strings.HasSuffix(metric.GetName(), "_latency") {
				err = metric.DivideWithThreshold(base, me.latency_io_reqd)
			} else {
				err = metric.Divide(base)
			}

			if err != nil {
				logger.Error(me.Prefix, "(%s) division by base: %v", key, err)
			}

			if property == "average" {
				continue
			}
		}

		if property == "percent" {
			if err = metric.MultiplyByScalar(100); err != nil {
				logger.Error(me.Prefix, "(%s) multiply by scalar: %v", key, err)
			}
			continue
		}

		logger.Error(me.Prefix, "(%s) unknown property: %s", key, property)
	}

	me.Metadata.LazySetValueInt64("calc_time", "data", time.Since(calc_start).Microseconds())
	// store cache for next poll
	me.Matrix = CachedData
	//me.Data.IsEmpty = false // @redundant

	return NewData, nil
}

func (me *ZapiPerf) PollCounter() (*matrix.Matrix, error) {

	var (
		err                                        error
		request, response, counter_list            *node.Node
		old_metrics, old_labels, replaced, missing *set.Set
		wanted                                     *dict.Dict
		old_metrics_size, old_labels_size          int
		counters                                   map[string]*node.Node
	)

	counters = make(map[string]*node.Node)
	old_metrics = set.New() // current set of metrics, so we can remove from matrix if not updated
	old_labels = set.New()  // current set of labels
	wanted = dict.New()     // counters listed in template, maps raw name to display name
	missing = set.New()     // required base counters, missing in template
	replaced = set.New()    // deprecated and replaced counters

	for key := range me.Matrix.GetMetrics() {
		old_metrics.Add(key)
	}
	old_metrics_size = old_metrics.Size()

	for key := range me.instance_labels {
		old_labels.Add(key)
	}
	old_labels_size = old_labels.Size()

	// parse list of counters defined in template
	if counter_list = me.Params.GetChildS("counters"); counter_list != nil {
		for _, cnt := range counter_list.GetAllChildContentS() {
			if renamed := strings.Split(cnt, "=>"); len(renamed) == 2 {
				wanted.Set(strings.TrimSpace(renamed[0]), strings.TrimSpace(renamed[1]))
			} else {
				display := strings.ReplaceAll(cnt, "-", "_")
				if strings.HasPrefix(display, me.object) {
					display = strings.TrimPrefix(display, me.object)
					display = strings.TrimPrefix(display, "_")
				}
				wanted.Set(cnt, display)
			}
		}
	} else {
		return nil, errors.New(errors.MISSING_PARAM, "counters")
	}

	logger.Debug(me.Prefix, "updating metric cache (old cache has %d metrics and %d labels", old_metrics.Size(), old_labels.Size())

	// build request
	request = node.NewXmlS("perf-object-counter-list-info")
	request.NewChildS("objectname", me.Query)

	if err = me.Connection.BuildRequest(request); err != nil {
		return nil, err
	}

	if response, err = me.Connection.Invoke(); err != nil {
		return nil, err
	}

	// fetch counter elements
	if elems := response.GetChildS("counters"); elems != nil && len(elems.GetChildren()) != 0 {
		for _, counter := range elems.GetChildren() {
			if name := counter.GetChildContentS("name"); name != "" {
				counters[name] = counter
			}
		}
	} else {
		return nil, errors.New(errors.ERR_NO_METRIC, "no counters in response")
	}

	for key, counter := range counters {

		// override counter properties from template
		if p := me.GetOverride(key); p != "" {
			counter.SetChildContentS("properties", p)
		}

		display, ok := wanted.GetHas(key)
		// counter not requested
		if !ok {
			logger.Trace(me.Prefix, "%sskip [%s], not requested%s", color.Grey, key, color.End)
			continue
		}

		// deprecated and possibly replaced counter
		if counter.GetChildContentS("is-deprecated") == "true" {
			if r := counter.GetChildContentS("replaced-by"); r != "" {
				logger.Info(me.Prefix, "replaced deprecated counter [%s] with [%s]", key, r)
				if !wanted.Has(r) {
					replaced.Add(r)
				}
			} else {
				logger.Info(me.Prefix, "skip [%s], deprecated", key)
				continue
			}
		}

		// string metric, add as instance label
		if strings.Contains(counter.GetChildContentS("properties"), "string") {
			old_labels.Delete(key)
			if display == "instance_name" {
				display = me.object
			}
			me.instance_labels[key] = display
			logger.Debug(me.Prefix, "%s+[%s] added as label name (%s)%s", color.Yellow, key, display, color.End)
		} else {
			// add counter as numeric metric
			old_metrics.Delete(key)
			if r := me.add_counter(counter, key, display, true, counters); r != "" && !wanted.Has(r) {
				missing.Add(r) // required base counter, missing in template
				logger.Debug(me.Prefix, "%smarking [%s] as required base counter for [%s]%s", color.Red, r, key, color.End)
			}
		}
	}

	// second loop for replaced counters
	if replaced.Size() > 0 {
		logger.Debug(me.Prefix, "attempting to retrieve metadata of %d replaced counters", replaced.Size())
		for name, counter := range counters {
			if replaced.Has(name) {
				old_metrics.Delete(name)
				logger.Debug(me.Prefix, "adding [%s] (replacment for deprecated counter)", name)
				if r := me.add_counter(counter, name, name, true, counters); r != "" && !wanted.Has(r) {
					missing.Add(r) // required base counter, missing in template
					logger.Debug(me.Prefix, "%smarking [%s] as required base counter for [%s]%s", color.Red, r, name, color.End)
				}
			}
		}
	}

	// third loop for required base counters, not in template
	if missing.Size() > 0 {
		logger.Debug(me.Prefix, "attempting to retrieve metadata of %d missing base counters", missing.Size())
		for name, counter := range counters {
			//logger.Debug(me.Prefix, "%shas??? [%s]%s", color.Grey, name, color.End)
			if missing.Has(name) {
				old_metrics.Delete(name)
				logger.Debug(me.Prefix, "adding [%s] (missing base counter)", name)
				me.add_counter(counter, name, "", false, counters)
			}
		}
	}

	// @TODO check dtype!!!!
	// Create an artificial metric to hold timestamp of each instance data.
	// The reason we don't keep a single timestamp for the whole data
	// is because we might get instances in different batches
	if !old_metrics.Has("timestamp") {
		m, err := me.Matrix.NewMetricFloat64("timestamp")
		if err != nil {
			logger.Error(me.Prefix, "add timestamp metric: %v", err)
		}
		m.SetProperty("raw")
		m.SetExportable(false)
	}

	// @TODO what the hell is this?
	if x := me.Params.GetChildS("instance_status"); x != nil && !old_metrics.Has("status") {
		me.status_label = x.GetChildContentS("label")
		me.status_ok_value = x.GetChildContentS("ok_value")
		if me.status_label == "" || me.status_ok_value == "" {
			return nil, errors.New(errors.MISSING_PARAM, "label or ok_value missing")
		}
		m, err := me.Matrix.NewMetricUint8("status")
		if err != nil {
			logger.Error(me.Prefix, "add status metric: %v", err)
			return nil, err
		}
		m.SetProperty("raw")
		logger.Debug(me.Prefix, "added status metric for label [%s] (ok_value: %s)", me.status_label, me.status_ok_value)
	}

	for key := range old_metrics.Iter() {
		// temporary fix: prevent removing array counters
		// @TODO
		if key != "timestamp" && !strings.Contains(key, ".") {
			me.Matrix.RemoveMetric(key)
			logger.Debug(me.Prefix, "removed metric [%s]", key)
		}
	}

	for key := range old_labels.Iter() {
		//me.Data.RemoveLabel(key)
		delete(me.instance_labels, key)
		logger.Debug(me.Prefix, "removed label [%s]", key)
	}

	metrics_added := len(me.Matrix.GetMetrics()) - (old_metrics_size - old_metrics.Size())
	labels_added := len(me.instance_labels) - (old_labels_size - old_labels.Size())

	logger.Debug(me.Prefix, "added %d new, removed %d metrics (total: %d)", metrics_added, old_metrics.Size(), len(me.Matrix.GetMetrics()))
	logger.Debug(me.Prefix, "added %d new, removed %d labels (total: %d)", labels_added, old_labels.Size(), len(me.instance_labels))

	if len(me.Matrix.GetMetrics()) == 0 {
		return nil, errors.New(errors.ERR_NO_METRIC, "")
	}

	return nil, nil
}

func (me *ZapiPerf) add_counter(counter *node.Node, name, display string, enabled bool, cache map[string]*node.Node) string {

	var property, base_counter, unit string
	var err error

	p := counter.GetChildContentS("properties")
	if strings.Contains(p, "raw") {
		property = "raw"
	} else if strings.Contains(p, "delta") {
		property = "delta"
	} else if strings.Contains(p, "rate") {
		property = "rate"
	} else if strings.Contains(p, "average") {
		property = "average"
	} else if strings.Contains(p, "percent") {
		property = "percent"
	} else {
		logger.Warn(me.Prefix, "skip counter [%s] with unknown property [%s]", name, p)
		return ""
	}

	base_counter = counter.GetChildContentS("base-counter")
	unit = counter.GetChildContentS("unit")

	if display == "" {
		display = strings.ReplaceAll(name, "-", "_") // redundant for zapiperf
	}

	logger.Debug(me.Prefix, "handling counter [%s] with property [%s] and unit [%s]", name, property, unit)

	// counter type is array, each element will be converted to a metric instance
	if counter.GetChildContentS("type") == "array" {

		var labels, base_labels []string
		var e string

		if labels, e = parse_array_labels(counter); e != "" {
			logger.Warn(me.Prefix, "skipping [%s] of type array: %s", name, e)
			return ""
		}

		if base_counter != "" {
			if base, ok := cache[base_counter]; ok {
				if base.GetChildContentS("type") == "array" {
					base_labels, e = parse_array_labels(base)
					if e != "" {
						logger.Warn(me.Prefix, "skipping [%s], base counter [%s] is array, but %s", name, base_counter, e)
						return ""
					} else if len(base_labels) != len(labels) {
						logger.Warn(me.Prefix, "skipping [%s], array labels don't match with base counter labels [%s]", name, base_counter)
						return ""
					}
				}
			} else {
				logger.Warn(me.Prefix, "skipping [%s], base counter [%s] not found", name, base_counter)
				return ""
			}
		}

		for _, label := range labels {

			var m matrix.Metric

			key := name + "." + label
			base_key := base_counter
			if base_counter != "" && len(base_labels) != 0 {
				base_key += "." + base_labels[0]
			}

			if m = me.Matrix.GetMetric(key); m != nil {
				logger.Debug(me.Prefix, "updating array metric [%s] attributes", key)
			} else if m, err = me.Matrix.NewMetricFloat64(key); err == nil {
				logger.Debug(me.Prefix, "%s+[%s] added array metric (%s), element with label (%s)%s", color.Pink, name, display, label, color.End)
			} else {
				logger.Error(me.Prefix, "add array metric element [%s]: %v", key, err)
				return ""
			}

			m.SetName(display)
			m.SetProperty(property)
			m.SetComment(base_key)
			m.SetExportable(enabled)

			if x := strings.Split(label, "."); len(x) == 2 {
				m.SetLabel("metric", x[0])
				m.SetLabel("submetric", x[1])
			} else {
				m.SetLabel("metric", label)
			}
		}
		// cache labels only when parsing counter was success
		me.array_labels[name] = labels

		// counter type is scalar
	} else {
		var m matrix.Metric
		if m = me.Matrix.GetMetric(name); m != nil {
			logger.Debug(me.Prefix, "updating scalar metric [%s] attributes", name)
		} else if m, err = me.Matrix.NewMetricFloat64(name); err == nil {
			logger.Debug(me.Prefix, "%s+[%s] added scalar metric (%s)%s", color.Cyan, name, display, color.End)
		} else {
			logger.Error(me.Prefix, "add scalar metric [%s]: %v", name, err)
			return ""
		}

		m.SetName(display)
		m.SetProperty(property)
		m.SetComment(base_counter)
		m.SetExportable(enabled)

	}
	return base_counter
}

func (me *ZapiPerf) GetOverride(counter string) string {
	if o := me.Params.GetChildS("override"); o != nil {
		return o.GetChildContentS(counter)
	}
	return ""
}

func parse_array_labels(elem *node.Node) ([]string, string) {
	var labels []string
	var msg string

	if x := elem.GetChildS("labels"); x == nil {
		msg = "array labels missing"
	} else if d := len(x.GetChildren()); d == 1 {
		labels = strings.Split(node.DecodeHtml(x.GetChildren()[0].GetContentS()), ",")
	} else if d == 2 {
		labelsA := strings.Split(node.DecodeHtml(x.GetChildren()[0].GetContentS()), ",")
		labelsB := strings.Split(node.DecodeHtml(x.GetChildren()[1].GetContentS()), ",")
		for _, a := range labelsA {
			for _, b := range labelsB {
				labels = append(labels, a+"."+b)
			}
		}
	} else {
		msg = "unexpected dimensions"
	}

	return labels, msg
}

func (me *ZapiPerf) PollInstance() (*matrix.Matrix, error) {

	var (
		err                                error
		request, results                   *node.Node
		old_instances                      *set.Set
		old_size, new_size, removed, added int
		instances_attr                     string
	)

	old_instances = set.New()
	for key := range me.Matrix.GetInstances() {
		old_instances.Add(key)
	}
	old_size = old_instances.Size()

	logger.Debug(me.Prefix, "updating instance cache (old cache has: %d)", old_instances.Size())

	if me.Connection.IsClustered() {
		request = node.NewXmlS("perf-object-instance-list-info-iter")
		instances_attr = "attributes-list"
	} else {
		request = node.NewXmlS("perf-object-instance-list-info")
		instances_attr = "instances"
	}

	request.NewChildS("objectname", me.Query)
	if me.System.Clustered {
		request.NewChildS("max-records", strconv.Itoa(me.batch_size))
	}

	batch_tag := "initial"

	for {

		results, batch_tag, err = me.Connection.InvokeBatchRequest(request, batch_tag)

		if err != nil {
			logger.Error(me.Prefix, "instance request: %v", err)
			break
		}

		if results == nil {
			break
		}

		// fetch instances
		instances := results.GetChildS(instances_attr)
		if instances == nil || len(instances.GetChildren()) == 0 {
			break
		}

		for _, i := range instances.GetChildren() {

			if key := i.GetChildContentS(me.instance_key); key == "" {
				// instance key missing
				n := i.GetChildContentS("name")
				u := i.GetChildContentS("uuid")
				logger.Debug(me.Prefix, "skip instance, missing key [%s] (name=%s, uuid=%s)", me.instance_key, n, u)
			} else if old_instances.Delete(key) {
				// instance already in cache
				continue
			} else if _, err = me.Matrix.NewInstance(key); err != nil {
				logger.Warn(me.Prefix, "add instance: %v", err)
			} else {
				logger.Debug(me.Prefix, "added new instance [%s]", key)
			}
		}
	}

	for key := range old_instances.Iter() {
		me.Matrix.RemoveInstance(key)
		logger.Debug(me.Prefix, "removed instance [%s]", key)
	}

	removed = old_instances.Size()
	new_size = len(me.Matrix.GetInstances())
	added = new_size - (old_size - removed)

	logger.Debug(me.Prefix, "added %d new, removed %d (total instances %d)", added, removed, new_size)

	if new_size == 0 {
		return nil, errors.New(errors.ERR_NO_INSTANCE, "")
	}

	return nil, err
}<|MERGE_RESOLUTION|>--- conflicted
+++ resolved
@@ -16,11 +16,6 @@
 	"goharvest2/pkg/matrix"
 	"goharvest2/pkg/set"
 	"goharvest2/pkg/tree/node"
-<<<<<<< HEAD
-	"goharvest2/pkg/color"
-=======
-
->>>>>>> 96dc22f3
 	"strconv"
 	"strings"
 	"time"
